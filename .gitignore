--- conflicted
+++ resolved
@@ -4,7 +4,8 @@
 # Editor
 .ropeproject/
 
-<<<<<<< HEAD
+/.gtm/
+
 # Environments
 .cache/
 .idea/
@@ -13,7 +14,4 @@
 numjuggler.dot
 numjuggler.pdf
 numjuggler.sfood1
-numjuggler.sfood2
-=======
-/.gtm/
->>>>>>> 6c649670
+numjuggler.sfood2