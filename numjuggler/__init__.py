"""
NumJuggler

Package provides script mcnp.juggler. See its help for description.

"""
<<<<<<< HEAD
from numjuggler.PartialFormatter import PartialFormatter
=======

from .__version__ import __version__ as version
>>>>>>> 6c649670
<|MERGE_RESOLUTION|>--- conflicted
+++ resolved
@@ -4,9 +4,5 @@
 Package provides script mcnp.juggler. See its help for description.
 
 """
-<<<<<<< HEAD
 from numjuggler.PartialFormatter import PartialFormatter
-=======
-
-from .__version__ import __version__ as version
->>>>>>> 6c649670
+from .__version__ import __version__ as version